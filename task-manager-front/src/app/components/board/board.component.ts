--- conflicted
+++ resolved
@@ -368,10 +368,6 @@
   // --------------------
   // Template utilities
   // --------------------
-<<<<<<< HEAD
-  trackByColumnId(_index: number, col: KanbanColumn): number | undefined {
-    return col.id;
-=======
   trackByColumnId(_index: number, col: KanbanColumn): number | string {
     // Use a stable unique key also for drafts.
     return typeof col.id === "number" ? col.id : `draft-${_index}`;
@@ -383,14 +379,5 @@
 
   isDraft(column: KanbanColumn): boolean {
     return !column.id;
->>>>>>> bfae7bd0
-  }
-
-  isEditingTitle(column: KanbanColumn): boolean {
-    return this.editingColumn() === column;
-  }
-
-  isDraft(column: KanbanColumn): boolean {
-    return !column.id;
   }
 }