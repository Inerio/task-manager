<!-- Template micro-perf: cache expensive reads with @let; remove deprecated aria-dropeffect -->
<<<<<<< HEAD
@let tasks = filteredTasks(); @let ghost = ghostTask(); @let isDrag =
=======
@let tasks = displayedTasks(); @let ghost = ghostTask(); @let isDrag =
>>>>>>> bfae7bd0
isTaskDragActive(); @let ph = placeholderHeight();

<div
  class="task-kanbanColumn"
  [class.task-drag-active]="isDrag"
  (dragenter)="onColumnDragEnter($event)"
  (dragleave)="onColumnDragLeave($event)"
>
  <div class="task-dropzone-column">
    <!-- Add button always on top -->
    <button type="button" (click)="openForm()" class="add-btn">
      + {{ "task.add" | transloco }}
    </button>

    @if (showForm()) {
    <div
      class="task-form-wrapper"
      (mousedown)="$event.stopPropagation()"
      (click)="$event.stopPropagation()"
    >
      <app-task-form
        [task]="{ kanbanColumnId: kanbanColumnId, title: '' }"
        (save)="handleTaskFormSave($event)"
        (cancel)="handleTaskFormCancel()"
      ></app-task-form>
    </div>
    }

    <!-- ===== Non-empty column: head slice + (optional) top preview + tasks + tail slice ===== -->
    @if (tasks.length > 0) {

    <!-- TOP ZONE -->
    <div class="head-zone">
      <!-- Hide the head-slice if it matches the dragged card own edge -->
      @if (!suppressZone(0)) {
      <div
        class="drop-slice head-slice"
        [class.active]="sliceIsActive(0)"
        (dragover)="onSliceDragOver($event, 0)"
        (drop)="onSliceDrop($event, 0)"
      ></div>
      }

      <div class="head-spacer" aria-hidden="true"></div>

      @if (dragOverIndex() === 0) {
      <div
<<<<<<< HEAD
        class="task-placeholder open"
=======
        class="task-placeholder"
        [class.open]="animateOnEnter()"
        [class.open-static]="!animateOnEnter()"
>>>>>>> bfae7bd0
        [style.--ph.px]="ph"
        aria-hidden="true"
      >
        @if (ghost) {
        <app-task [task]="ghost"></app-task>
        }
      </div>
      }
    </div>

    <!-- Inter-task slices + live placeholder -->
    @for (task of tasks; track trackById($index, task); let idx = $index) {
    <div class="task-row">
      <!-- Slice before current card (index = idx); hidden if it's the dragged card own edge -->
      @if (!suppressZone(idx)) {
      <div
        class="drop-slice slice-before"
        [class.active]="sliceIsActive(idx)"
        (dragover)="onSliceDragOver($event, idx)"
        (drop)="onSliceDrop($event, idx)"
      ></div>
      }

      <app-task [task]="task"></app-task>

      <!-- Live placeholder AFTER this card (index = idx + 1) -->
      @if (dragOverIndex() === idx + 1) {
      <div
<<<<<<< HEAD
        class="task-placeholder open"
=======
        class="task-placeholder"
        [class.open]="animateOnEnter()"
        [class.open-static]="!animateOnEnter()"
>>>>>>> bfae7bd0
        [style.--ph.px]="ph"
        aria-hidden="true"
      >
        @if (ghost) {
        <app-task [task]="ghost"></app-task>
        }
      </div>
      }

      <!-- Slice after current card (index = idx + 1); hidden if it's the dragged card own edge -->
      @if (!suppressZone(idx + 1)) {
      <div
        class="drop-slice slice-after"
        [class.active]="sliceIsActive(idx + 1)"
        (dragover)="onSliceDragOver($event, idx + 1)"
        (drop)="onSliceDrop($event, idx + 1)"
      ></div>
      }
    </div>
    }

    <!-- Tail slice to allow "append" under the last card (index = length) -->
    <div
      class="drop-slice tail-slice"
      [class.active]="sliceIsActive(tasks.length)"
      (dragover)="onSliceDragOver($event, tasks.length)"
      (drop)="onSliceDrop($event, tasks.length)"
    ></div>

    } @else {
    <!-- ===== EMPTY COLUMN: drop directly on the visible hint; preview replaces it on hover ===== -->
    <div class="empty-drop-wrapper">
      <!-- Overlay slice so the hint itself captures dragover/drop -->
      <div
        class="drop-slice empty-slice"
        [class.active]="sliceIsActive(0)"
        (dragover)="onSliceDragOver($event, 0)"
        (drop)="onSliceDrop($event, 0)"
      ></div>

      @if (dragOverIndex() === 0 && isDrag) {
      <div
<<<<<<< HEAD
        class="task-placeholder open"
=======
        class="task-placeholder"
        [class.open]="animateOnEnter()"
        [class.open-static]="!animateOnEnter()"
>>>>>>> bfae7bd0
        [style.--ph.px]="ph"
        aria-hidden="true"
      >
        @if (ghost) {
        <app-task [task]="ghost"></app-task>
        }
      </div>
      } @else {
      <div class="empty-column-drop">
        {{ "task.dropHere" | transloco }}
      </div>
      }
    </div>
    }
  </div>
</div><|MERGE_RESOLUTION|>--- conflicted
+++ resolved
@@ -1,9 +1,5 @@
 <!-- Template micro-perf: cache expensive reads with @let; remove deprecated aria-dropeffect -->
-<<<<<<< HEAD
-@let tasks = filteredTasks(); @let ghost = ghostTask(); @let isDrag =
-=======
 @let tasks = displayedTasks(); @let ghost = ghostTask(); @let isDrag =
->>>>>>> bfae7bd0
 isTaskDragActive(); @let ph = placeholderHeight();
 
 <div
@@ -51,13 +47,9 @@
 
       @if (dragOverIndex() === 0) {
       <div
-<<<<<<< HEAD
-        class="task-placeholder open"
-=======
         class="task-placeholder"
         [class.open]="animateOnEnter()"
         [class.open-static]="!animateOnEnter()"
->>>>>>> bfae7bd0
         [style.--ph.px]="ph"
         aria-hidden="true"
       >
@@ -86,13 +78,9 @@
       <!-- Live placeholder AFTER this card (index = idx + 1) -->
       @if (dragOverIndex() === idx + 1) {
       <div
-<<<<<<< HEAD
-        class="task-placeholder open"
-=======
         class="task-placeholder"
         [class.open]="animateOnEnter()"
         [class.open-static]="!animateOnEnter()"
->>>>>>> bfae7bd0
         [style.--ph.px]="ph"
         aria-hidden="true"
       >
@@ -135,13 +123,9 @@
 
       @if (dragOverIndex() === 0 && isDrag) {
       <div
-<<<<<<< HEAD
-        class="task-placeholder open"
-=======
         class="task-placeholder"
         [class.open]="animateOnEnter()"
         [class.open-static]="!animateOnEnter()"
->>>>>>> bfae7bd0
         [style.--ph.px]="ph"
         aria-hidden="true"
       >
