--- conflicted
+++ resolved
@@ -7,16 +7,11 @@
   box-shadow: var(--shadow-1);
   margin-bottom: 1rem;
   padding: 1.9rem 1rem 0.32rem 1rem;
-<<<<<<< HEAD
-  transition: background-color 0.3s, box-shadow 0.2s;
-  color: var(--text-1);
-=======
   /* animate collapse when the card becomes the dragged one */
   transition: background-color 0.3s, box-shadow 0.2s, height 160ms ease,
     margin 160ms ease, padding 160ms ease;
   color: var(--text-1);
   overflow: hidden;
->>>>>>> 3f009dd7
 
   &:not(.has-badge) {
     padding-top: 0.7rem;
@@ -29,12 +24,6 @@
 
   /* While dragging: collapse the original card footprint smoothly */
   &.dragging {
-<<<<<<< HEAD
-    opacity: 0.7;
-    box-shadow: 0 0 15px 3px rgba(0, 123, 255, 0.7);
-    transform: scale(1.05);
-    cursor: grabbing;
-=======
     visibility: hidden;
     opacity: 0;
     transform: none;
@@ -46,7 +35,6 @@
     padding-top: 0 !important;
     padding-bottom: 0 !important;
     border: 0 !important;
->>>>>>> 3f009dd7
   }
 
   .due-row {
