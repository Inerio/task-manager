--- conflicted
+++ resolved
@@ -79,14 +79,11 @@
   /** Per-card debounce so we don't re-pulse on unrelated signal changes. */
   private readonly lastPulseToken = { drop: 0, created: 0, saved: 0 };
 
-<<<<<<< HEAD
-=======
   // === Drag overlay (custom ghost that follows the cursor) ===
   private _dragOverlayEl: HTMLElement | null = null;
   private _onDocDragOver: ((e: DragEvent) => void) | null = null;
   private _overlayOffset = { x: 12, y: 10 };
 
->>>>>>> bfae7bd0
   // === Truncation logic ===
   private readonly TITLE_TRUNCATE_BASE = 18;
   private readonly TITLE_TRUNCATE_WITH_BADGE = 22;
@@ -218,71 +215,11 @@
     // 1) Init global + DataTransfer payload (single source of truth).
     this.initDragState(event);
 
-<<<<<<< HEAD
-    // Capture card size to size the placeholder accurately + smooth collapse.
-    const cardEl = this.cardEl?.nativeElement;
-    const rect = cardEl?.getBoundingClientRect();
-    if (rect) {
-      this.dragDropGlobal.setDragPreviewSize(rect.width, rect.height);
-      cardEl!.style.height = `${Math.round(rect.height)}px`;
-      cardEl!.style.willChange = "height, margin, padding";
-    }
-
-    // Build a nicer drag image snapshot.
-    const card = (event.target as HTMLElement).closest(
-      ".task-card"
-    ) as HTMLElement | null;
-    if (card) {
-      const clone = card.cloneNode(true) as HTMLElement;
-      clone.classList.remove(
-        "dragging",
-        "drag-over-card",
-        "dropped-pulse",
-        "ghost"
-      );
-      clone.classList.add("task-drag-image");
-
-      // Disable interactivity inside the clone.
-      clone
-        .querySelectorAll("button, [href], input, textarea, select")
-        .forEach((el) => {
-          (el as HTMLElement).setAttribute("disabled", "true");
-          (el as HTMLElement).style.pointerEvents = "none";
-        });
-
-      const { width, height } = card.getBoundingClientRect();
-      clone.style.width = `${Math.round(width)}px`;
-      clone.style.height = `${Math.round(height)}px`;
-      clone.style.position = "absolute";
-      clone.style.top = "-9999px";
-      clone.style.left = "-9999px";
-      clone.style.zIndex = "2147483647"; // max
-      clone.style.transition = "none";
-      document.body.appendChild(clone);
-      const offsetX = Math.min(24, Math.round(width * 0.12));
-      const offsetY = Math.min(20, Math.round(height * 0.1));
-      event.dataTransfer?.setDragImage(clone, offsetX, offsetY);
-      setTimeout(() => document.body.removeChild(clone), 0);
-    } else {
-      // Fallback snapshot.
-      const dragImage = document.createElement("div");
-      dragImage.textContent = this.localTask().title;
-      dragImage.style.cssText = `
-        position:absolute; top:-1000px; padding:0.6rem 1rem; background:white;
-        border:2px solid var(--brand, #1976d2);
-        box-shadow:0 8px 20px rgba(25,118,210,.25),0 3px 8px rgba(0,0,0,.15);
-        border-radius:8px; font-weight:700; font-size:1rem;`;
-      document.body.appendChild(dragImage);
-      event.dataTransfer?.setDragImage(dragImage, 12, 10);
-      setTimeout(() => document.body.removeChild(dragImage), 0);
-    }
-=======
     // 2) Capture size to drive placeholder height and smooth collapse.
     this.applyPlaceholderSizing();
 
     // 3) Use a custom overlay that follows the cursor (no browser crop).
     this.applyDragOverlay(event);
->>>>>>> bfae7bd0
   }
 
   onTaskDragEnd(): void {
